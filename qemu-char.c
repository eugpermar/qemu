--- conflicted
+++ resolved
@@ -4799,17 +4799,13 @@
         object_unref(OBJECT(sioc));
         return NULL;
     }
-<<<<<<< HEAD
-    return qemu_chr_open_udp(sioc, common, be_opened, errp);
-=======
-    chr = qemu_chr_open_udp(sioc, common, errp);
+    chr = qemu_chr_open_udp(sioc, common, be_opened, errp);
 
     name = g_strdup_printf("chardev-udp-%s", chr->label);
     qio_channel_set_name(QIO_CHANNEL(sioc), name);
     g_free(name);
 
     return chr;
->>>>>>> c3ff757d
 }
 
 
